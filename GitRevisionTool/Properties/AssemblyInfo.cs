﻿using System.Reflection;
using System.Runtime.CompilerServices;
using System.Runtime.InteropServices;

// Allgemeine Informationen über eine Assembly werden über die folgenden 
// Attribute gesteuert. Ändern Sie diese Attributwerte, um die Informationen zu ändern,
// die mit einer Assembly verknüpft sind.
[assembly: AssemblyTitle("GitRevisionTool")]
[assembly: AssemblyDescription("Prints out the current Git revision info of a working directory.")]
[assembly: AssemblyConfiguration("")]
[assembly: AssemblyCompany("")]
[assembly: AssemblyProduct("GitRevisionTool")]
[assembly: AssemblyCopyright("© 2011-2013 Yves Goergen")]
[assembly: AssemblyTrademark("")]
[assembly: AssemblyCulture("")]

// Durch Festlegen von ComVisible auf "false" werden die Typen in dieser Assembly unsichtbar 
// für COM-Komponenten. Wenn Sie auf einen Typ in dieser Assembly von 
// COM zugreifen müssen, legen Sie das ComVisible-Attribut für diesen Typ auf "true" fest.
[assembly: ComVisible(false)]

// Die folgende GUID bestimmt die ID der Typbibliothek, wenn dieses Projekt für COM verfügbar gemacht wird
[assembly: Guid("2658290a-df90-4fb1-a37c-7d9cb64dea26")]

// Versionsinformationen für eine Assembly bestehen aus den folgenden vier Werten:
//
//      Hauptversion
//      Nebenversion 
//      Buildnummer
//      Revision
//
// Sie können alle Werte angeben oder die standardmäßigen Build- und Revisionsnummern 
// übernehmen, indem Sie "*" eingeben:
// [assembly: AssemblyVersion("1.0.*")]
[assembly: AssemblyVersion("1.6")]
[assembly: AssemblyFileVersion("1.6")]

// Version history:
//
<<<<<<< HEAD
// 1.6 (2014-01-12)
// * Added base28 version format as new bmin, renamed base36 format to b36min
//
// 1.5.1 (2013-11-28)
// * Ignoring projects on restore if there is nothing to restore
=======
// 1.6 (...)
// * Updated help message
// * Added support for Linux system environments
// * Also searching Git executable in the PATH environment variable
>>>>>>> 88632e24
//
// 1.5 (2013-05-23)
// * Added multi-project mode (ported from SvnRevisionTool 1.5)
//
// 1.4 (2012-11-26)
// * Added {bmin} base36 format with 10-minute intervals for higher compression of the time values
//   (4 bmin digits are good for 30 years, would need 6 digits with xmin)
// * Added {ut...} variants for commit/build date/time formats in UTC instead of local time
// * Added command line options to decode xmin and bmin values to a readable time (UTC and local)
// * Added command line option to check the current and upcoming bmin values (in case the text is unwanted)
// * Fixed {xmin} and {bmin} time zone handling, it is now using UTC
//
// 1.3 (2012-09-07)
// * Added {builddate} and {buildtime} placeholders to insert the build time (i.e. current time)
//
// 1.2.2 (2012-05-06)
// * Fixed {commit} format length parsing to allow 1-4 as value
// * Small help text update and typo fixed
//
// 1.2.1 (2012-01-31)
// * Be silent with the --ignore-missing parameter set to avoid VS build errors
//
// 1.2 (2012-01-30)
// * Added parameter --ignore-missing to ignore missing Git binary or working directory
// * Made the <path> parameter actually work again (was ignored before)
// * Kind of fixed {xmin} output for negative values (giving minus-prefixed values now)
//
// 1.1 (2012-01-28)
// * Git binary is first searched in the location from the uninstaller registry key
// * New format option {xmin} for compressed high-resolution times
//
// 1.0.1 (2012-01-04)
// * Git binary is searched in several directories (%ProgramFiles*%\Git*\bin\git.exe)
//
// 1.0 (2011-12-14) Initial version
// * Created GitRevisionTool based on SvnRevisionTool, using installed msysGit
<|MERGE_RESOLUTION|>--- conflicted
+++ resolved
@@ -1,87 +1,86 @@
-﻿using System.Reflection;
-using System.Runtime.CompilerServices;
-using System.Runtime.InteropServices;
-
-// Allgemeine Informationen über eine Assembly werden über die folgenden 
-// Attribute gesteuert. Ändern Sie diese Attributwerte, um die Informationen zu ändern,
-// die mit einer Assembly verknüpft sind.
-[assembly: AssemblyTitle("GitRevisionTool")]
-[assembly: AssemblyDescription("Prints out the current Git revision info of a working directory.")]
-[assembly: AssemblyConfiguration("")]
-[assembly: AssemblyCompany("")]
-[assembly: AssemblyProduct("GitRevisionTool")]
-[assembly: AssemblyCopyright("© 2011-2013 Yves Goergen")]
-[assembly: AssemblyTrademark("")]
-[assembly: AssemblyCulture("")]
-
-// Durch Festlegen von ComVisible auf "false" werden die Typen in dieser Assembly unsichtbar 
-// für COM-Komponenten. Wenn Sie auf einen Typ in dieser Assembly von 
-// COM zugreifen müssen, legen Sie das ComVisible-Attribut für diesen Typ auf "true" fest.
-[assembly: ComVisible(false)]
-
-// Die folgende GUID bestimmt die ID der Typbibliothek, wenn dieses Projekt für COM verfügbar gemacht wird
-[assembly: Guid("2658290a-df90-4fb1-a37c-7d9cb64dea26")]
-
-// Versionsinformationen für eine Assembly bestehen aus den folgenden vier Werten:
-//
-//      Hauptversion
-//      Nebenversion 
-//      Buildnummer
-//      Revision
-//
-// Sie können alle Werte angeben oder die standardmäßigen Build- und Revisionsnummern 
-// übernehmen, indem Sie "*" eingeben:
-// [assembly: AssemblyVersion("1.0.*")]
-[assembly: AssemblyVersion("1.6")]
-[assembly: AssemblyFileVersion("1.6")]
-
-// Version history:
-//
-<<<<<<< HEAD
-// 1.6 (2014-01-12)
-// * Added base28 version format as new bmin, renamed base36 format to b36min
-//
-// 1.5.1 (2013-11-28)
-// * Ignoring projects on restore if there is nothing to restore
-=======
-// 1.6 (...)
-// * Updated help message
-// * Added support for Linux system environments
-// * Also searching Git executable in the PATH environment variable
->>>>>>> 88632e24
-//
-// 1.5 (2013-05-23)
-// * Added multi-project mode (ported from SvnRevisionTool 1.5)
-//
-// 1.4 (2012-11-26)
-// * Added {bmin} base36 format with 10-minute intervals for higher compression of the time values
-//   (4 bmin digits are good for 30 years, would need 6 digits with xmin)
-// * Added {ut...} variants for commit/build date/time formats in UTC instead of local time
-// * Added command line options to decode xmin and bmin values to a readable time (UTC and local)
-// * Added command line option to check the current and upcoming bmin values (in case the text is unwanted)
-// * Fixed {xmin} and {bmin} time zone handling, it is now using UTC
-//
-// 1.3 (2012-09-07)
-// * Added {builddate} and {buildtime} placeholders to insert the build time (i.e. current time)
-//
-// 1.2.2 (2012-05-06)
-// * Fixed {commit} format length parsing to allow 1-4 as value
-// * Small help text update and typo fixed
-//
-// 1.2.1 (2012-01-31)
-// * Be silent with the --ignore-missing parameter set to avoid VS build errors
-//
-// 1.2 (2012-01-30)
-// * Added parameter --ignore-missing to ignore missing Git binary or working directory
-// * Made the <path> parameter actually work again (was ignored before)
-// * Kind of fixed {xmin} output for negative values (giving minus-prefixed values now)
-//
-// 1.1 (2012-01-28)
-// * Git binary is first searched in the location from the uninstaller registry key
-// * New format option {xmin} for compressed high-resolution times
-//
-// 1.0.1 (2012-01-04)
-// * Git binary is searched in several directories (%ProgramFiles*%\Git*\bin\git.exe)
-//
-// 1.0 (2011-12-14) Initial version
-// * Created GitRevisionTool based on SvnRevisionTool, using installed msysGit
+﻿using System.Reflection;
+using System.Runtime.CompilerServices;
+using System.Runtime.InteropServices;
+
+// Allgemeine Informationen über eine Assembly werden über die folgenden 
+// Attribute gesteuert. Ändern Sie diese Attributwerte, um die Informationen zu ändern,
+// die mit einer Assembly verknüpft sind.
+[assembly: AssemblyTitle("GitRevisionTool")]
+[assembly: AssemblyDescription("Prints out the current Git revision info of a working directory.")]
+[assembly: AssemblyConfiguration("")]
+[assembly: AssemblyCompany("")]
+[assembly: AssemblyProduct("GitRevisionTool")]
+[assembly: AssemblyCopyright("© 2011-2013 Yves Goergen")]
+[assembly: AssemblyTrademark("")]
+[assembly: AssemblyCulture("")]
+
+// Durch Festlegen von ComVisible auf "false" werden die Typen in dieser Assembly unsichtbar 
+// für COM-Komponenten. Wenn Sie auf einen Typ in dieser Assembly von 
+// COM zugreifen müssen, legen Sie das ComVisible-Attribut für diesen Typ auf "true" fest.
+[assembly: ComVisible(false)]
+
+// Die folgende GUID bestimmt die ID der Typbibliothek, wenn dieses Projekt für COM verfügbar gemacht wird
+[assembly: Guid("2658290a-df90-4fb1-a37c-7d9cb64dea26")]
+
+// Versionsinformationen für eine Assembly bestehen aus den folgenden vier Werten:
+//
+//      Hauptversion
+//      Nebenversion 
+//      Buildnummer
+//      Revision
+//
+// Sie können alle Werte angeben oder die standardmäßigen Build- und Revisionsnummern 
+// übernehmen, indem Sie "*" eingeben:
+// [assembly: AssemblyVersion("1.0.*")]
+[assembly: AssemblyVersion("1.6")]
+[assembly: AssemblyFileVersion("1.6")]
+
+// Version history:
+//
+// 1.7 (...)
+// * Updated help message
+// * Added support for Linux system environments
+// * Also searching Git executable in the PATH environment variable
+//
+// 1.6 (2014-01-12)
+// * Added base28 version format as new bmin, renamed base36 format to b36min
+//
+// 1.5.1 (2013-11-28)
+// * Ignoring projects on restore if there is nothing to restore
+//
+//
+// 1.5 (2013-05-23)
+// * Added multi-project mode (ported from SvnRevisionTool 1.5)
+//
+// 1.4 (2012-11-26)
+// * Added {bmin} base36 format with 10-minute intervals for higher compression of the time values
+//   (4 bmin digits are good for 30 years, would need 6 digits with xmin)
+// * Added {ut...} variants for commit/build date/time formats in UTC instead of local time
+// * Added command line options to decode xmin and bmin values to a readable time (UTC and local)
+// * Added command line option to check the current and upcoming bmin values (in case the text is unwanted)
+// * Fixed {xmin} and {bmin} time zone handling, it is now using UTC
+//
+// 1.3 (2012-09-07)
+// * Added {builddate} and {buildtime} placeholders to insert the build time (i.e. current time)
+//
+// 1.2.2 (2012-05-06)
+// * Fixed {commit} format length parsing to allow 1-4 as value
+// * Small help text update and typo fixed
+//
+// 1.2.1 (2012-01-31)
+// * Be silent with the --ignore-missing parameter set to avoid VS build errors
+//
+// 1.2 (2012-01-30)
+// * Added parameter --ignore-missing to ignore missing Git binary or working directory
+// * Made the <path> parameter actually work again (was ignored before)
+// * Kind of fixed {xmin} output for negative values (giving minus-prefixed values now)
+//
+// 1.1 (2012-01-28)
+// * Git binary is first searched in the location from the uninstaller registry key
+// * New format option {xmin} for compressed high-resolution times
+//
+// 1.0.1 (2012-01-04)
+// * Git binary is searched in several directories (%ProgramFiles*%\Git*\bin\git.exe)
+//
+// 1.0 (2011-12-14) Initial version
+// * Created GitRevisionTool based on SvnRevisionTool, using installed msysGit