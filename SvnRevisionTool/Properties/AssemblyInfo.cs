--- conflicted
+++ resolved
@@ -1,58 +1,56 @@
-﻿using System.Reflection;
-using System.Runtime.CompilerServices;
-using System.Runtime.InteropServices;
-
-// Allgemeine Informationen über eine Assembly werden über die folgenden 
-// Attribute gesteuert. Ändern Sie diese Attributwerte, um die Informationen zu ändern,
-// die mit einer Assembly verknüpft sind.
-[assembly: AssemblyTitle("SvnRevisionTool")]
-[assembly: AssemblyDescription("Prints out the current Subversion revision info of a working directory.")]
-[assembly: AssemblyConfiguration("")]
-[assembly: AssemblyCompany("")]
-[assembly: AssemblyProduct("SvnRevisionTool")]
-[assembly: AssemblyCopyright("© 2011-2013 Yves Goergen")]
-[assembly: AssemblyTrademark("")]
-[assembly: AssemblyCulture("")]
-
-// Durch Festlegen von ComVisible auf "false" werden die Typen in dieser Assembly unsichtbar 
-// für COM-Komponenten. Wenn Sie auf einen Typ in dieser Assembly von 
-// COM zugreifen müssen, legen Sie das ComVisible-Attribut für diesen Typ auf "true" fest.
-[assembly: ComVisible(false)]
-
-// Die folgende GUID bestimmt die ID der Typbibliothek, wenn dieses Projekt für COM verfügbar gemacht wird
-[assembly: Guid("469c2d2c-c352-40c2-9865-3cabd37fd506")]
-
-// Versionsinformationen für eine Assembly bestehen aus den folgenden vier Werten:
-//
-//      Hauptversion
-//      Nebenversion 
-//      Buildnummer
-//      Revision
-//
-// Sie können alle Werte angeben oder die standardmäßigen Build- und Revisionsnummern 
-// übernehmen, indem Sie "*" eingeben:
-// [assembly: AssemblyVersion("1.0.*")]
-[assembly: AssemblyVersion("1.6")]
-[assembly: AssemblyFileVersion("1.6")]
-
-// Version history:
-//
-<<<<<<< HEAD
-// 1.6 (2014-01-12)
-// * Added base28 version format as new bmin, renamed base36 format to b36min
-=======
-// 1.6 (...)
-// * Updated help message
-// * Added support for Linux system environments
-// * Also searching SVN executable in the PATH environment variable
-// * Added missing output of commit date and time
->>>>>>> 88632e24
-//
-// 1.5.1 (2013-06-20)
-// * Fixed version 12 (SVN 1.7) detection with no line break
-//
-// 1.5 (2013-04-22+)
-// * Added multi-project mode
-//
-// 1.4 (2013-04-11)
-// * Backport from GitRevisionTool 1.4
+﻿using System.Reflection;
+using System.Runtime.CompilerServices;
+using System.Runtime.InteropServices;
+
+// Allgemeine Informationen über eine Assembly werden über die folgenden 
+// Attribute gesteuert. Ändern Sie diese Attributwerte, um die Informationen zu ändern,
+// die mit einer Assembly verknüpft sind.
+[assembly: AssemblyTitle("SvnRevisionTool")]
+[assembly: AssemblyDescription("Prints out the current Subversion revision info of a working directory.")]
+[assembly: AssemblyConfiguration("")]
+[assembly: AssemblyCompany("")]
+[assembly: AssemblyProduct("SvnRevisionTool")]
+[assembly: AssemblyCopyright("© 2011-2013 Yves Goergen")]
+[assembly: AssemblyTrademark("")]
+[assembly: AssemblyCulture("")]
+
+// Durch Festlegen von ComVisible auf "false" werden die Typen in dieser Assembly unsichtbar 
+// für COM-Komponenten. Wenn Sie auf einen Typ in dieser Assembly von 
+// COM zugreifen müssen, legen Sie das ComVisible-Attribut für diesen Typ auf "true" fest.
+[assembly: ComVisible(false)]
+
+// Die folgende GUID bestimmt die ID der Typbibliothek, wenn dieses Projekt für COM verfügbar gemacht wird
+[assembly: Guid("469c2d2c-c352-40c2-9865-3cabd37fd506")]
+
+// Versionsinformationen für eine Assembly bestehen aus den folgenden vier Werten:
+//
+//      Hauptversion
+//      Nebenversion 
+//      Buildnummer
+//      Revision
+//
+// Sie können alle Werte angeben oder die standardmäßigen Build- und Revisionsnummern 
+// übernehmen, indem Sie "*" eingeben:
+// [assembly: AssemblyVersion("1.0.*")]
+[assembly: AssemblyVersion("1.7")]
+[assembly: AssemblyFileVersion("1.7")]
+
+// Version history:
+//
+// 1.7 (...)
+// * Updated help message
+// * Added support for Linux system environments
+// * Also searching SVN executable in the PATH environment variable
+// * Added missing output of commit date and time
+//
+// 1.6 (2014-01-12)
+// * Added base28 version format as new bmin, renamed base36 format to b36min
+//
+// 1.5.1 (2013-06-20)
+// * Fixed version 12 (SVN 1.7) detection with no line break
+//
+// 1.5 (2013-04-22+)
+// * Added multi-project mode
+//
+// 1.4 (2013-04-11)
+// * Backport from GitRevisionTool 1.4